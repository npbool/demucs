--- conflicted
+++ resolved
@@ -1,14 +1,10 @@
 # Release notes for Demucs
 
-<<<<<<< HEAD
 ## V4.0.0a, TBC
 
 Adding hybrid transformer Demucs model.
 
-## V3.0.6a, TBC
-=======
 ## V3.0.6, 16th of November 2022
->>>>>>> 2c386809
 
 Option to customize output path of stems (@CarlGao4)
 
